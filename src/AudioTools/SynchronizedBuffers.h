--- conflicted
+++ resolved
@@ -10,10 +10,7 @@
 #  if ESP_IDF_VERSION_MAJOR >= 4 
 #    include <freertos/stream_buffer.h>
 #  endif
-<<<<<<< HEAD
 #endif
-=======
->>>>>>> dcce6ba8
 
 #ifdef USE_STD_CONCURRENCY
 #include <mutex>
@@ -436,15 +433,7 @@
   bool read_from_isr = false;
   bool write_from_isr = false;
 };
-<<<<<<< HEAD
-#endif
-#endif
-=======
 #endif // ESP_IDF_VERSION_MAJOR >= 4 
 #endif // ESP32
 
 } // namespace audio_tools
-
->>>>>>> dcce6ba8
-
-#endif